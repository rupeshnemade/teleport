--- conflicted
+++ resolved
@@ -446,6 +446,7 @@
 	return re, nil
 }
 
+// GetU2FAppID returns U2F settings, like App ID and Facets
 func (c *Client) GetU2FAppID() (string, error) {
 	out, err := c.Get(c.Endpoint("u2f", "appID"), url.Values{})
 	if err != nil {
@@ -529,6 +530,7 @@
 	return sess, nil
 }
 
+// GetU2FSignRequest generates request for user trying to authenticate with U2F token
 func (c *Client) GetU2FSignRequest(user string, password []byte) (*u2f.SignRequest, error) {
 	out, err := c.PostJSON(
 		c.Endpoint("u2f", "users", user, "sign"),
@@ -740,6 +742,7 @@
 	return tokenData.User, tokenData.QRImg, tokenData.HotpFirstValues, nil
 }
 
+// GetSignupU2FRegisterRequest generates sign request for user trying to sign up with invite tokenx
 func (c *Client) GetSignupU2FRegisterRequest(token string) (u2fRegisterRequest *u2f.RegisterRequest, e error) {
 	out, err := c.Get(c.Endpoint("u2f", "signuptokens", token), url.Values{})
 	if err != nil {
@@ -771,13 +774,11 @@
 	return sess, nil
 }
 
-<<<<<<< HEAD
-// UpsertOIDCConnector updates or creates OIDC connector
-=======
+// CreateUserWithU2FToken creates user account with provided token and U2F sign response
 func (c *Client) CreateUserWithU2FToken(token string, password string, u2fRegisterResponse u2f.RegisterResponse) (*Session, error) {
 	out, err := c.PostJSON(c.Endpoint("u2f", "users"), createUserWithU2FTokenReq{
-		Token:     token,
-		Password:  password,
+		Token:               token,
+		Password:            password,
 		U2FRegisterResponse: u2fRegisterResponse,
 	})
 	if err != nil {
@@ -790,7 +791,7 @@
 	return sess, nil
 }
 
->>>>>>> a8533fde
+// UpsertOIDCConnector updates or creates OIDC connector
 func (c *Client) UpsertOIDCConnector(connector services.OIDCConnector, ttl time.Duration) error {
 	_, err := c.PostJSON(c.Endpoint("oidc", "connectors"), upsertOIDCConnectorReq{
 		Connector: connector,
@@ -1101,21 +1102,21 @@
 
 	// ValidateOIDCAuthCallback validates OIDC auth callback returned from redirect
 	ValidateOIDCAuthCallback(q url.Values) (*OIDCAuthResponse, error)
-<<<<<<< HEAD
-=======
+
+	// GetU2FSignRequest generates request for user trying to authenticate with U2F token
 	GetU2FSignRequest(user string, password []byte) (*u2f.SignRequest, error)
+
+	// GetSignupU2FRegisterRequest generates sign request for user trying to sign up with invite token
 	GetSignupU2FRegisterRequest(token string) (*u2f.RegisterRequest, error)
+
+	// CreateUserWithU2FToken creates user account with provided token and U2F sign response
 	CreateUserWithU2FToken(token string, password string, u2fRegisterResponse u2f.RegisterResponse) (*Session, error)
+
+	// PreAuthenticatedSignIn is used get web session for a user that is already authenticated
 	PreAuthenticatedSignIn(user string) (*Session, error)
+
+	// GetU2FAppID returns U2F settings, like App ID and Facets
 	GetU2FAppID() (string, error)
-	// UpsertReverseTunnel is used by admins to create a new reverse tunnel
-	// to the remote proxy to bypass firewall restrictions
-	UpsertReverseTunnel(tunnel services.ReverseTunnel, ttl time.Duration) error
-	// GetReverseTunnels returns the list of created reverse tunnels
-	GetReverseTunnels() ([]services.ReverseTunnel, error)
-	// DeleteReverseTunnel deletes reverse tunnel by domain name
-	DeleteReverseTunnel(domainName string) error
->>>>>>> a8533fde
 
 	// GetUser returns a list of usernames registered in the system
 	GetUser(name string) (services.User, error)
